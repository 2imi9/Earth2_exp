--- conflicted
+++ resolved
@@ -5,7 +5,6 @@
 COPY requirements.txt .
 RUN apt-get update && apt-get install -y --no-install-recommends \
     build-essential curl git ca-certificates \
-<<<<<<< HEAD
     && rm -rf /var/lib/apt/lists/* \
     && python -m pip install --upgrade pip wheel \
     && pip download --dest /wheelhouse -r requirements.txt
@@ -18,25 +17,4 @@
     && /opt/nim/.venv/bin/pip install --no-index --find-links=/wheelhouse -r /wheelhouse/requirements.txt
 COPY *.py /opt/nim/
 ENV PATH="/opt/nim/.venv/bin:$PATH"
-CMD ["python", "/opt/nim/make_input.py", "/work/fcn_inputs.npy"]
-=======
-    && rm -rf /var/lib/apt/lists/*
-
-# Python deps
-# earth2studio pulls xarray, numpy, etc.
-# If wheels change, pip may compile—build-essential covers that.
-# Core Python deps
-RUN pip install --no-cache-dir \
-    numpy \
-    earth2studio \
-    gradio \
-    vllm
-
-# App code
-WORKDIR /app
-# Include utilities needed at runtime
-COPY make_input.py point_stats.py app.py /app/
-
-# Default command (overridden in script)
-CMD ["python", "/app/make_input.py", "/work/fcn_inputs.npy"]
->>>>>>> dd1b0138
+CMD ["python", "/opt/nim/make_input.py", "/work/fcn_inputs.npy"]